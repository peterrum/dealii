--- conflicted
+++ resolved
@@ -396,12 +396,21 @@
     constraints.close ();
 
     SparsityPattern sparsity;
-    {
-      CompressedSimpleSparsityPattern csp (dof_handler.n_dofs(),
-					   dof_handler.n_dofs());
-      DoFTools::make_sparsity_pattern (dof_handler, csp, constraints);
-      sparsity.copy_from (csp);
-    }
+    if (DH::dimension < 2)
+      {
+        sparsity.reinit (dof_handler.n_dofs(),
+                         dof_handler.n_dofs(),
+                         dof_handler.max_couplings_between_dofs());
+        DoFTools::make_sparsity_pattern (dof_handler, sparsity, constraints);
+        sparsity.compress();
+      }
+    else
+      {
+        CompressedSimpleSparsityPattern csp (dof_handler.n_dofs(),
+                                             dof_handler.n_dofs());
+        DoFTools::make_sparsity_pattern (dof_handler, csp, constraints);
+        sparsity.copy_from (csp);
+      }
 
     // constraints are not needed anymore
     constraints.clear ();
@@ -425,15 +434,6 @@
                       const bool                       reversed_numbering,
                       const std::vector<unsigned int> &starting_indices)
   {
-<<<<<<< HEAD
-    SparsityPattern sparsity;
-    {
-      CompressedSimpleSparsityPattern csp (dof_handler.n_dofs(level),
-					   dof_handler.n_dofs(level));
-      MGTools::make_sparsity_pattern (dof_handler, csp, level);
-      sparsity.copy_from (csp);
-    }
-=======
     Assert(dof_handler.n_dofs(level) != numbers::invalid_unsigned_int,
            ExcNotInitialized());
 //TODO: we should be doing the same here as in the other compute_CMK function to preserve some memory
@@ -442,7 +442,6 @@
     SparsityPattern sparsity (dof_handler.n_dofs(level),
                               dof_handler.max_couplings_between_dofs());
     MGTools::make_sparsity_pattern (dof_handler, sparsity, level);
->>>>>>> a8da1d10
 
     std::vector<unsigned int> new_indices(sparsity.n_rows());
     SparsityTools::reorder_Cuthill_McKee (sparsity, new_indices,
